import numpy as np
from typing import List, Dict, Set, Tuple, Optional
import torch

from gaussian.utils.camera_utils import Camera

def voxel_key_from_xyz(xyz: np.ndarray, voxel_size: float) -> tuple:
    return tuple((xyz // voxel_size).astype(int))

GAUSS_FIELDS = ("xyz", "f_dc", "f_rest", "opacity", "scaling", "rotation", "normals")

class GlobalVoxelSlot:
    """
    Persistent storage for a single voxel's Gaussian parameters and occupancy.
    """
    __slots__ = ('cpu_params', 'cuda_tensors', 'count', 'needs_init', 'gpu_idx')

    def __init__(self):
        self.count = 0
        self.needs_init = True
        self.gpu_idx = -1

        self.cpu_params = {k: None for k in GAUSS_FIELDS}
        self.cuda_tensors = {k: torch.empty(0, device="cuda") for k in GAUSS_FIELDS}

    def to_cuda_tuple(self):
        """
        Convert CPU gaussian params to tensor tuple for GPU.
        """
        out = []
        for k in GAUSS_FIELDS:
            if self.cpu_params[k] is None:
                raise RuntimeError(f"GlobalVoxelSlot missing field {k} in cpu_params.")
            t = torch.as_tensor(self.cpu_params[k], dtype=torch.float32, device="cuda")
            t.requires_grad_(k != "normals") # normals not optimized, used for supervision
            self.cuda_tensors[k] = t
            out.append(t)
        return tuple(out)

class GlobalVoxelMap:
    """
    Spatial-hash based global voxel map with sliding-window active set.
    """

    def __init__(self, config: dict):
        self.voxel_size: float = config["Mapping"].get("voxel_size", 0.1)
        self.max_points_per_voxel: int = config["Mapping"].get("max_points_per_voxel", 1)
        self.max_active_gaussians: int = config["Mapping"].get("max_active_gaussians", 20000) # TODO implement

        self.map: Dict[Tuple[int, int, int], GlobalVoxelSlot] = {}
        self.active_keys: Set[Tuple[int, int, int]] = set()

    def cuda_params_to_voxel(self, key: Tuple[int,int,int], updated: dict) -> None:
        """
        Move optimized Gaussian parameters from GPU to map.
        """
        slot = self.map.get(key)
        if slot is None:
            raise ValueError("GPU trying to place optimized parameters in voxel slot that does not exist.")
        try:
            for k, v in updated.items():
                if k not in GAUSS_FIELDS:
                    raise ValueError(f"Invalid field {k} in updated Gaussian parameters.")
                if v is None:
                    raise ValueError(f"Field {k} in updated Gaussian parameters is None.")
                # TODO figure out why mix of tensor and ndarray are passed
                if torch.is_tensor(v):
                    slot.cpu_params[k] = v.detach().cpu().numpy()
                else:
                    slot.cpu_params[k] = np.asarray(v, dtype=np.float32, order="C")
        except (ValueError, AttributeError) as e:
            raise RuntimeError(f"Error updating voxel parameters: {e}")

    def insert_gaussians(self, fused_point_cloud, features, scales, rots, opacities, normals, keys):
        """
        For incoming point cloud and initialized parameters, insert into voxel
        map iff the voxel is empty or underfilled.

        Return: list of all incoming scan voxels for frustum culling, after underfilled voxels initialized.
        """
        # Find voxels that are not full (mask_np)
        default_slot = GlobalVoxelSlot()
        counts = np.fromiter(
            (self.map.get(tuple(k), default_slot).count
            for k in keys ),
            dtype=np.int32,
            count=keys.shape[0]
        )
        mask_np = counts < self.max_points_per_voxel

        xyz_cpu     = fused_point_cloud.detach().cpu().numpy()  # (M,3)
        feats_cpu   = features.detach().cpu().numpy()  # (M,3,C)
        scales_cpu  = scales.detach().cpu().numpy()  # (M,3)
        rots_cpu    = rots.detach().cpu().numpy()  # (M,4) or (M,3,3)
        opac_cpu    = opacities.detach().cpu().numpy()  # (M,1)
        norms_cpu   = normals.detach().cpu().numpy()  # (M,3)
        
        for i, keep in enumerate(mask_np):
            if not keep:
                continue
            key = tuple(keys[i])
            slot = self.map.get(key)
            if slot is None:
                slot = GlobalVoxelSlot()
                self.map[key] = slot
            
            if slot.count >= self.max_points_per_voxel:
                print(f"[WARN] insert_gaussians: voxel {key} already full (count={slot.count}). Redundant insert ignored.")
                continue
            
            slot.cpu_params["xyz"] = xyz_cpu[i]
            slot.cpu_params["f_dc"] = feats_cpu[i, :, :1]
            slot.cpu_params["f_rest"] = feats_cpu[i, :, 1:]
            slot.cpu_params["scaling"] = scales_cpu[i]
            slot.cpu_params["rotation"] = rots_cpu[i]
            slot.cpu_params["opacity"] = opac_cpu[i]
            slot.cpu_params["normals"] = norms_cpu[i]

            slot.count += 1
            slot.needs_init = False
        return

    def cull_and_diff_active_voxels(
        self,
        cam_info: Camera,
        new_keys: Optional[List[Tuple[int, int, int]]] = None
    ) -> Tuple[List[Tuple[int, int, int]], List[Tuple[int, int, int]]]:
        """
        Update the active voxel set by culling in camera space.

        cam_info: current frame Camera obj
        new_keys: list of all voxel‐keys of incoming scan
        Returns (to_add, to_remove)
        """
        vs, he = self.voxel_size, self.voxel_size * 0.5
        old_active = set(self.active_keys)

        # helper: world‐space centers of a set of keys
        def compute_centers(keys):
            arr = np.array(list(keys), dtype=np.int32)
            return arr.astype(np.float32) * vs + he

        # extract camera parameters
        R = cam_info.R.cpu().numpy()            # (3×3) world→camera rotation
        T = cam_info.T.cpu().numpy()            # (3,)   world→camera translation
        fx = float(cam_info.fx);  fy = float(cam_info.fy)
        cx = float(cam_info.cx);  cy = float(cam_info.cy)
        W  = int(cam_info.image_width)
        H  = int(cam_info.image_height)

        # camera‐space cull: positive z, and 0 ≤ u < W, 0 ≤ v < H
        def camera_cull(centers_w):
            # 1) transform to camera coords
            #    p_cam = R @ p_world + T  → via (centers · R^T + T)
            p_cam = centers_w @ R.T + T[None, :]
            x, y, z = p_cam[:,0], p_cam[:,1], p_cam[:,2]

            # 2) project into pixel coords
            u = x * fx / z + cx
            v = y * fy / z + cy

            return (z > 0) & (u >= 0) & (u < W) & (v >= 0) & (v < H)

        # 1) Cull existing active voxels
        if old_active:
            old_centers = compute_centers(old_active)
            mask_old = camera_cull(old_centers)
            visible_active = {k for k, v in zip(old_active, mask_old) if v}
        else:
            visible_active = set()

        # 2) Cull newly inserted voxels
        new_set = {tuple(v) for v in new_keys} if (len(new_keys)) else set()
        if new_set:
            new_centers = compute_centers(new_set)
            mask_new = camera_cull(new_centers)
            visible_new = {k for k, v in zip(new_set, mask_new) if v}
        else:
            visible_new = set()

        # 3) Fallback on very first frame: if nothing would be visible, just add all
        if not old_active and new_set and not visible_new:
            visible_new = new_set

        # 4) Figure out exactly which to add / remove
        to_remove = list(old_active - visible_active)
        to_add = list(visible_new - old_active)

<<<<<<< HEAD
        # print(f"[CAM-CULL] visible_old: {len(visible_active)}/{len(old_active)}, "
        #       f"visible_new: {len(visible_new)}/{len(new_keys or [])}")
        # print(f"[CAM-CULL] will add {len(to_add)}, remove {len(to_remove)}")
=======
        print(f"[CAM-CULL] visible_old: {len(visible_active)}/{len(old_active)}, "
              f"visible_new: {len(visible_new)}/{len(new_keys if new_keys is not None else [])}")
        print(f"[CAM-CULL] will add {len(to_add)}, remove {len(to_remove)}")
>>>>>>> 70d67d88

        return to_add, to_remove<|MERGE_RESOLUTION|>--- conflicted
+++ resolved
@@ -110,6 +110,7 @@
             
             slot.cpu_params["xyz"] = xyz_cpu[i]
             slot.cpu_params["f_dc"] = feats_cpu[i, :, :1]
+            slot.cpu_params["f_dc"] = feats_cpu[i, :, :1]
             slot.cpu_params["f_rest"] = feats_cpu[i, :, 1:]
             slot.cpu_params["scaling"] = scales_cpu[i]
             slot.cpu_params["rotation"] = rots_cpu[i]
@@ -186,14 +187,8 @@
         to_remove = list(old_active - visible_active)
         to_add = list(visible_new - old_active)
 
-<<<<<<< HEAD
         # print(f"[CAM-CULL] visible_old: {len(visible_active)}/{len(old_active)}, "
         #       f"visible_new: {len(visible_new)}/{len(new_keys or [])}")
         # print(f"[CAM-CULL] will add {len(to_add)}, remove {len(to_remove)}")
-=======
-        print(f"[CAM-CULL] visible_old: {len(visible_active)}/{len(old_active)}, "
-              f"visible_new: {len(visible_new)}/{len(new_keys if new_keys is not None else [])}")
-        print(f"[CAM-CULL] will add {len(to_add)}, remove {len(to_remove)}")
->>>>>>> 70d67d88
 
         return to_add, to_remove