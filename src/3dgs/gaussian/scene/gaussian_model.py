#
# Copyright (C) 2023, Inria
# GRAPHDECO research group, https://team.inria.fr/graphdeco
# All rights reserved.
#
# This software is free for non-commercial, research and evaluation use
# under the terms of the LICENSE.md file.
#
# For inquiries contact  george.drettakis@inria.fr
#

import os

import numpy as np
import open3d as o3d
import meshlib.mrmeshnumpy as mrnp
import meshlib.mrmeshpy as mr
import torch
from plyfile import PlyData, PlyElement
from simple_knn._C import distCUDA2
from torch import nn

from gaussian.utils.general_utils import (
    build_rotation,
    build_scaling_rotation,
    helper,
    inverse_sigmoid,
    strip_symmetric,
)
from gaussian.utils.graphics_utils import BasicPointCloud
from gaussian.utils.sh_utils import RGB2SH
from scipy.spatial.transform import Rotation as R

from gaussian.scene.global_voxel_map import GlobalVoxelMap, GlobalVoxelSlot
import time

def print_gpu_mem(tag=""):
    torch.cuda.synchronize()
    alloc   = torch.cuda.memory_allocated()  / 1024**2   # MB
    reserv  = torch.cuda.memory_reserved()  / 1024**2
    peak    = torch.cuda.max_memory_allocated() / 1024**2
    print(f"[{tag}] GPU   alloc {alloc:7.1f} MB | reserved {reserv:7.1f} MB | peak {peak:7.1f} MB")
    torch.cuda.reset_peak_memory_stats()

def print_gaussian_counts(gaussians, gvm, tag=""):
    print(f"[{tag}]   active_GPU = {gaussians._xyz.shape[0]:,}"
          f"   | active_keys = {len(gvm.active_keys):,}"
          f"   | total_voxels = {len(gvm.map):,}")

def assert_indices_consistent(gaussians, gvm):
    bad = [k for k in gvm.active_keys
           if gvm.map[k].gpu_idx < 0
           or gvm.map[k].gpu_idx >= gaussians._xyz.shape[0]]
    assert not bad, f"Found stale gpu_idx in {len(bad)} voxel-slots"

class GaussianModel:
    def __init__(self, sh_degree: int, config=None):
        self.active_sh_degree = 0
        self.max_sh_degree = sh_degree

        self._xyz = torch.empty(0, device="cuda")
        self._features_dc = torch.empty(0, device="cuda")
        self._features_rest = torch.empty(0, device="cuda")
        self._scaling = torch.empty(0, device="cuda")
        self._rotation = torch.empty(0, device="cuda")
        self._opacity = torch.empty(0, device="cuda")
        self.max_radii2D = torch.empty(0, device="cuda")
        self.xyz_gradient_accum = torch.empty(0, device="cuda")

        self.unique_kfIDs = torch.empty(0).int()
        self.n_obs = torch.empty(0).int()

        self.optimizer = None

        self.scaling_activation = torch.exp
        self.scaling_inverse_activation = torch.log

        self.covariance_activation = self.build_covariance_from_scaling_rotation

        self.opacity_activation = torch.sigmoid
        self.inverse_opacity_activation = inverse_sigmoid

        self.rotation_activation = torch.nn.functional.normalize

        self.config = config
        self.ply_input = None

        self.isotropic = False

        self.normals = torch.empty(0, 3, device="cuda")

        self.global_voxel_map = GlobalVoxelMap(config)

    def build_covariance_from_scaling_rotation(
        self, scaling, scaling_modifier, rotation
    ):
        L = build_scaling_rotation(scaling_modifier * scaling, rotation)
        actual_covariance = L @ L.transpose(1, 2)
        symm = strip_symmetric(actual_covariance)
        return symm

    @property
    def get_scaling(self):
        return self.scaling_activation(self._scaling)

    @property
    def get_rotation(self):
        return self.rotation_activation(self._rotation)

    @property
    def get_xyz(self):
        return self._xyz

    @property
    def get_features(self):
        features_dc = self._features_dc
        features_rest = self._features_rest
        return torch.cat((features_dc, features_rest), dim=1)

    @property
    def get_opacity(self):
        return self.opacity_activation(self._opacity)

    def get_covariance(self, scaling_modifier=1):
        return self.covariance_activation(
            self.get_scaling, scaling_modifier, self._rotation
        )

    def oneupSHdegree(self):
        if self.active_sh_degree < self.max_sh_degree:
            self.active_sh_degree += 1

    def create_pcd_from_image(self, cam_info, init=False, scale=2.0, depthmap=None):
        cam = cam_info
        rgb_raw = (cam.original_image * 255).byte().permute(1, 2, 0).contiguous().cpu().numpy()
        rgb = o3d.geometry.Image(rgb_raw.astype(np.uint8))
        depth = o3d.geometry.Image(depthmap.astype(np.float32))

        return self.create_pcd_from_image_and_depth(cam, rgb, depth, init)

    def create_pcd_from_lidar_points(self, cam_info, xyz, rgb, init=False):
        # Spatial hash root voxel size in meters
        if init:
            voxel_size = self.config["Mapping"].get("voxel_size_init", 0.4)  # Root voxel size in meters
        else:
            voxel_size = self.config["Mapping"].get("voxel_size", 0.5)  # Root voxel size in meters

        cloud = mrnp.pointCloudFromPoints(xyz)
        settings = mr.TriangulationHelpersSettings()
        settings.numNeis = 16 # TODO can tune mesh/search params
        allLocal = mr.buildUnitedLocalTriangulations(cloud, settings)
        cloud.normals = mr.makeUnorientedNormals(
            cloud, 
            allLocal,
            orient=mr.OrientNormals.TowardOrigin)

        new_xyz = xyz
        new_rgb = rgb
        new_normals = mrnp.toNumpyArray(cloud.normals)

        # Incoming point keys
        keys, inv = np.unique(
            np.floor(new_xyz / voxel_size).astype(int),
            axis=0, return_inverse=True)
        
        M = keys.shape[0]
        counts = np.bincount(inv, minlength=M).astype(np.float32) # (M,)

        # Sum up xyz, rgb, normals per voxel
        centroids = np.zeros((M,3), dtype=np.float32)
        colors = np.zeros((M,3), dtype=np.float32)
        norms = np.zeros((M,3), dtype=np.float32)
        np.add.at(centroids, inv, new_xyz)
        np.add.at(colors, inv, new_rgb)
        np.add.at(norms, inv, new_normals)

        # Normalize to get mean & unit normals
        centroids /= counts[:,None]
        colors /= counts[:,None]
        norms /= (np.linalg.norm(norms, axis=1, keepdims=True) + 1e-8)
       
        pcd = BasicPointCloud(points=centroids, colors=colors, normals=norms)
        self.ply_input = pcd

        fused_point_cloud = torch.from_numpy(centroids).float().cuda()
        fused_color = RGB2SH(torch.from_numpy(colors).float().cuda())

        features = torch.zeros(
            (fused_color.shape[0], 3, (self.max_sh_degree + 1) ** 2),
            device="cuda", dtype=torch.float32
        )
        features[:, :3, 0] = fused_color
        features[:, 3:, 1:] = 0.0

        # Initialize scales using voxel size and thin s_delta
        s_xy = torch.full((M,), voxel_size,  device="cuda") # tangent extents
        s_delta = torch.full_like(s_xy, 0.01) # 1 cm slice
        scales = torch.stack([s_xy, s_xy, s_delta], dim=-1) # (M,3)
        scales = torch.log(scales)

        if self.config["Training"]["rotation_init"]:
            normals_cv = torch.from_numpy(norms).float().cuda()
            normals_gl = normals_cv * torch.tensor([1., -1., 1.],
                                                  device=normals_cv.device)

            # cos(θ) = Z · n = n_z
            dot = torch.clamp(normals_gl[:, 2], -1.0, 1.0)
            half_ang = 0.5 * torch.acos(dot)  # (N,)

            # Rotation axis = cross(Z, n) = (-n_y, n_x, 0)
            axis = torch.stack([
                -normals_gl[:, 1],
                normals_gl[:, 0],
                torch.zeros_like(dot)
            ], dim=1)
            axis = axis / (axis.norm(dim=1, keepdim=True) + 1e-8)

            # Local -> world quaternion [w, x, y, z]
            sin_h = torch.sin(half_ang).unsqueeze(1)
            cos_h = torch.cos(half_ang).unsqueeze(1)
            q_l2w = torch.cat([cos_h, axis * sin_h], dim=1)

            # Handle edge cases, parallel with optical axis
            eps = 1e-6
            mask_id = dot > (1 - eps)  # zero rotation
            mask_pi = dot < (-1 + eps)  # 180° rotation
            if mask_id.any():
                q_l2w[mask_id] = torch.tensor([1., 0., 0., 0.], device=q_l2w.device)
            if mask_pi.any():
                q_l2w[mask_pi] = torch.tensor([0., 1., 0., 0.], device=q_l2w.device)

            # World -> local and pack [w, x, y, z]
            rots = torch.cat([q_l2w[:, :1], -q_l2w[:, 1:]], dim=1)  # (N, 4)
            rots = rots.clone().detach().requires_grad_(True).cuda()
        else:
            rots = torch.zeros((fused_point_cloud.shape[0], 4), device="cuda")
            rots[:, 0] = 1
            normals_gl = torch.zeros((fused_point_cloud.shape[0], 3), device="cuda")

        num_points = fused_point_cloud.shape[0]
        opacities = inverse_sigmoid(
            0.5 * torch.ones((num_points, 1), device="cuda", dtype=torch.float32)
        )

        return fused_point_cloud, features, scales, rots, opacities, normals_gl, keys

    def init_lr(self, spatial_lr_scale):
        self.spatial_lr_scale = spatial_lr_scale

    def extend_from_pcd(
        self, fused_point_cloud, features, scales, rots, opacities, normals, kf_id
    ):
        new_xyz = nn.Parameter(fused_point_cloud.requires_grad_(True))
        new_features_dc = nn.Parameter(
            features[:, :, 0:1].transpose(1, 2).contiguous().requires_grad_(True)
        )
        new_features_rest = nn.Parameter(
            features[:, :, 1:].transpose(1, 2).contiguous().requires_grad_(True)
        )
        new_scaling = nn.Parameter(scales.requires_grad_(True))
        new_rotation = nn.Parameter(rots.requires_grad_(True))
        new_opacity = nn.Parameter(opacities.requires_grad_(True))
        new_normals = normals.detach() # TODO check plain Tensor, no Autograd

        new_unique_kfIDs = torch.ones((new_xyz.shape[0])).int() * kf_id
        new_n_obs = torch.zeros((new_xyz.shape[0])).int()
        self.densification_postfix(
            new_xyz,
            new_features_dc,
            new_features_rest,
            new_opacity,
            new_scaling,
            new_rotation,
            new_normals,
            new_kf_ids=new_unique_kfIDs,
            new_n_obs=new_n_obs,
        )

    def extend_from_pcd_seq(
        self, cam_info, kf_id=-1, init=False, scale=2.0, depthmap=None
    ):
        fused_point_cloud, features, scales, rots, opacities = (
            self.create_pcd_from_image(cam_info, init, scale=scale, depthmap=depthmap)
        )
        self.extend_from_pcd(
            fused_point_cloud, features, scales, rots, opacities, kf_id
        )

    def move_gvm_to_gpu(self, kf_id):
        self._gpu_add_active_gaussians(self.global_voxel_map, list(self.global_voxel_map.map.keys()), kf_id)
        

    def extend_from_lidar_seq(
            self, cam_info, kf_id=-1, init=False, pcd=None
    ):
        # print("\n[DEBUG] New frame, called extend_from_lidar_seq")
        xyz = pcd[:, :3]
        rgb = pcd[:, 3:6] / 255.0
        gvm = self.global_voxel_map

        t0 = time.perf_counter()

        fused_point_cloud, features, scales, rots, opacities, normals, incoming_keys = (
            self.create_pcd_from_lidar_points(cam_info, xyz, rgb, init)
        )

        t1 = time.perf_counter()

        gvm.insert_gaussians(fused_point_cloud, features, scales, rots, opacities, normals, incoming_keys) # TODO Set gaussian params per point here?
        
        t2 = time.perf_counter()
        
        # Get keys to add/remove from GPU
<<<<<<< HEAD
        to_add, to_remove = gvm.cull_and_diff_active_voxels(cam_info, keys_to_init)
        print(f"current gaussians: {self._xyz.shape[0]}, compared to last frame: + {len(to_add)} / - {len(to_remove)}, total: {len(gvm.map)}")
=======
        to_add, to_remove = gvm.cull_and_diff_active_voxels(cam_info, incoming_keys)
>>>>>>> 70d67d88
        
        t3 = time.perf_counter()

        if to_remove:
            if init:
                raise ValueError("Should not be removing voxels on first frame")
            # print(f"[DEBUG] Removing {len(to_remove)} voxels from GPU")
            self._gpu_remove_inactive_gaussians(gvm, to_remove)

        t4 = time.perf_counter()

        if to_add:
            # print(f"[DEBUG] Adding {len(to_add)} voxels to GPU")
            self._gpu_add_active_gaussians(gvm, to_add, kf_id)

        t5 = time.perf_counter()

        # TODO remove later, assert gaussians live either in cuda 
        # tensor AND active_keys or in CPU map w/ gpu_idx=-1
        assert all(
                (slot.gpu_idx == -1) == (key not in gvm.active_keys)
                for key, slot in gvm.map.items()
            ), "Inconsistent gpu_idx in slots"
        # assert self._xyz.shape[0] == len(gvm.active_keys), \
        #     f"GPU size {self._xyz.shape[0]} != active_keys size {len(gvm.active_keys)}"
        
        t6 = time.perf_counter()

        # print(f"Timing (ms): gen={(t1-t0)*1e3:.1f}, "
        #         f"insert={(t2-t1)*1e3:.1f}, "
        #         f"cull={(t3-t2)*1e3:.1f}, "
        #         f"gpu_remove={(t4-t3)*1e3:.1f}, "
        #         f"gpu_add={(t5-t4)*1e3:.1f}, "
        #         f"assert={(t6-t5)*1e3:.1f}")

    @torch.no_grad()
    def _gpu_add_active_gaussians(self, gvm, keys, kf_id):
        """
        Add voxel keys to GPU, append to optimization tensors, update active_keys.
        """
        slots = [gvm.map[k] for k in keys]
        if not slots:
            # print("No new voxels to activate on GPU")
            return
        
        def cat(field, requires_grad=True):
            arr = []
            for slot in slots:
                if len(arr) > 0 and len(slot.cpu_params[field]) != len(arr[-1]):
                    print(field, len(slot.cpu_params[field]), len(arr[-1]))
                    assert False
                arr.append(slot.cpu_params[field])
            arr = np.stack(arr, axis=0)  
            t = torch.from_numpy(arr).to("cuda").requires_grad_(requires_grad)
            return t
        
        new_xyz = nn.Parameter(cat("xyz"))
        new_f_dc = nn.Parameter(cat("f_dc").transpose(1, 2).contiguous()) # (N,1,3)
        new_f_rest = nn.Parameter(cat("f_rest").transpose(1, 2).contiguous()) # (N,SH-1,3)
        new_opacity = nn.Parameter(cat("opacity"))
        new_scaling = nn.Parameter(cat("scaling"))
        new_rot = nn.Parameter(cat("rotation"))
        new_normals = torch.stack([torch.as_tensor(s.cpu_params["normals"], 
                                                   dtype=torch.float32, device="cuda") 
                                                   for s in slots], dim=0)
        
        # Push onto optimizer
        self.densification_postfix(
            new_xyz,
            new_f_dc,
            new_f_rest,
            new_opacity,
            new_scaling,
            new_rot,
            new_normals,
            new_kf_ids=torch.full((len(slots),), kf_id, dtype=torch.int32),
            new_n_obs=torch.zeros((len(slots),), dtype=torch.int32),
        )

        # Set GPU indices in the voxel map slots
        start = self._xyz.shape[0] - len(slots)
        for i, s in enumerate(slots):
            # assert s.gpu_idx == -1, f"Slot {i} already has a gpu_idx"
            assert s.needs_init is False, f"Slot {i} needs init before pushing params to GPU"
            s.gpu_idx = start + i

        gvm.active_keys.update(keys)

    @torch.no_grad()
    def _gpu_remove_inactive_gaussians(self, gvm, keys_to_remove):
        """
        Copy optimized params from GPU back into CPU voxel, compact, update active_keys.
        """
        N = self._xyz.shape[0] # Total rows currently on GPU

        # Gather candidate drop indices, clamp to valid range
        raw_idx = [gvm.map[k].gpu_idx for k in keys_to_remove]
        drop_idx = [i for i in raw_idx if 0 <= i < N]
        # stale = set(raw_idx) - set(drop_idx)
        # if stale:
            # print(f"[DEBUG] Found {len(stale)} stale gpu_idx in {len(raw_idx)} slots")
        
        keep_mask = torch.ones(N, dtype=torch.bool, device=self._xyz.device)
        keep_mask[drop_idx] = False

        idx2key = {gvm.map[k].gpu_idx: k for k in keys_to_remove
                   if 0 <= gvm.map[k].gpu_idx < N}
        
        drop_idx_tensor = torch.tensor(drop_idx, dtype=torch.long, device=self._xyz.device)
<<<<<<< HEAD
        xyz = self._xyz[drop_idx_tensor].cpu().numpy()    # (D,3)
        f_dc = self._features_dc[drop_idx_tensor, :1, :].transpose(1, 2).contiguous().cpu().numpy()  # (D,C)
        f_rest = self._features_rest[drop_idx_tensor].transpose(1, 2).contiguous().cpu().numpy()    # (D,…)
        opacity = self._opacity[drop_idx_tensor].cpu().numpy()      # (D,1)
        scaling = self._scaling[drop_idx_tensor].cpu().numpy()      # (D,3)
        rot = self._rotation[drop_idx_tensor].cpu().numpy()      # (D,4)
        normals = self.normals[drop_idx_tensor].cpu().numpy()      # (D,3)
=======
        xyz = self._xyz[drop_idx_tensor].cpu().numpy() # (D,3)
        f_dc = self._features_dc[drop_idx_tensor, :1, :].transpose(1,2).contiguous().cpu().numpy() # (D,C)
        f_rest = self._features_rest[drop_idx_tensor].transpose(1,2).contiguous().cpu().numpy() # (D,…)
        opacity = self._opacity[drop_idx_tensor].cpu().numpy() # (D,1)
        scaling = self._scaling[drop_idx_tensor].cpu().numpy() # (D,3)
        rot = self._rotation[drop_idx_tensor].cpu().numpy() # (D,4)
        normals = self.normals[drop_idx_tensor].cpu().numpy() # (D,3)
>>>>>>> 70d67d88

        for i, idx in enumerate(drop_idx):
            key = idx2key[idx]
            # Write params to CPU and mark "not on GPU"
            gvm.cuda_params_to_voxel(key, {
                "xyz": xyz[i],
                "f_dc": f_dc[i],
                "f_rest": f_rest[i],
                "opacity": opacity[i],
                "scaling": scaling[i],
                "rotation": rot[i],
                "normals": normals[i],
            })
            gvm.map[key].gpu_idx = -1
        
        # Drop rows from GPU tensors, can maybe be optimized w/ swap+pop
        self.prune_points(~keep_mask)

        # Re‐assign gpu_idx for the survivors
        survivors = set(gvm.active_keys) - set(keys_to_remove)

        # Compute new row indices for all survivors
        keep_idx = torch.nonzero(keep_mask, as_tuple=False).squeeze(1).cpu().numpy()
        remap = {old: new for new, old in enumerate(keep_idx)}

        stale_count = 0
        for key in survivors:
            slot = gvm.map[key]
            old = slot.gpu_idx
            new = remap.get(old, -1)
            slot.gpu_idx = new
            if new < 0:
                stale_count += 1 
        if stale_count > 0:
            raise ValueError(
                f"Found {stale_count} stale gpu_idx in {len(gvm.active_keys)} slots"
            )
            
        gvm.active_keys.difference_update(keys_to_remove)


    def training_setup(self, training_args):
        self.percent_dense = training_args.percent_dense
        self.xyz_gradient_accum = torch.zeros((self.get_xyz.shape[0], 1), device="cuda")
        self.denom = torch.zeros((self.get_xyz.shape[0], 1), device="cuda")

        l = [
            {
                "params": [self._xyz],
                "lr": training_args.position_lr_init * self.spatial_lr_scale,
                "name": "xyz",
            },
            {
                "params": [self._features_dc],
                "lr": training_args.feature_lr,
                "name": "f_dc",
            },
            {
                "params": [self._features_rest],
                "lr": training_args.feature_lr / 20.0,
                "name": "f_rest",
            },
            {
                "params": [self._opacity],
                "lr": training_args.opacity_lr,
                "name": "opacity",
            },
            {
                "params": [self._scaling],
                "lr": training_args.scaling_lr * self.spatial_lr_scale,
                "name": "scaling",
            },
            {
                "params": [self._rotation],
                "lr": training_args.rotation_lr,
                "name": "rotation",
            },
        ]

        self.optimizer = torch.optim.Adam(l, lr=0.0, eps=1e-15)
        self.lr_init = training_args.position_lr_init * self.spatial_lr_scale
        self.lr_final = training_args.position_lr_final * self.spatial_lr_scale
        self.max_steps = training_args.position_lr_max_steps

    def update_learning_rate(self, iteration):
        """Learning rate scheduling per step"""
        for param_group in self.optimizer.param_groups:
            if param_group["name"] == "xyz":
                lr = helper(
                    iteration,
                    lr_init=self.lr_init,
                    lr_final=self.lr_final,
                    max_steps=self.max_steps+1000,
                )

                param_group["lr"] = lr
                return lr

    def construct_list_of_attributes(self):
        l = ["x", "y", "z", "nx", "ny", "nz"]
        # All channels except the 3 DC
        for i in range(self._features_dc.shape[1] * self._features_dc.shape[2]):
            l.append("f_dc_{}".format(i))
        for i in range(self._features_rest.shape[1] * self._features_rest.shape[2]):
            l.append("f_rest_{}".format(i))
        l.append("opacity")
        for i in range(self._scaling.shape[1]):
            l.append("scale_{}".format(i))
        for i in range(self._rotation.shape[1]):
            l.append("rot_{}".format(i))
        return l

    def save_ply(self, path):
        os.makedirs(os.path.dirname(path), exist_ok=True)

        xyz = self._xyz.detach().cpu().numpy()
        normals = np.zeros_like(xyz)
        f_dc = (
            self._features_dc.detach()
            .transpose(1, 2)
            .flatten(start_dim=1)
            .contiguous()
            .cpu()
            .numpy()
        )
        f_rest = (
            self._features_rest.detach()
            .transpose(1, 2)
            .flatten(start_dim=1)
            .contiguous()
            .cpu()
            .numpy()
        )
        opacities = self._opacity.detach().cpu().numpy()
        scale = self._scaling.detach().cpu().numpy()
        rotation = self._rotation.detach().cpu().numpy()

        dtype_full = [
            (attribute, "f4") for attribute in self.construct_list_of_attributes()
        ]
        elements = np.empty(xyz.shape[0], dtype=dtype_full)
        attributes = np.concatenate(
            (xyz, normals, f_dc, f_rest, opacities, scale, rotation), axis=1
        )
        elements[:] = list(map(tuple, attributes))
        el = PlyElement.describe(elements, "vertex")
        PlyData([el]).write(path)

    def reset_opacity(self):
        opacities_new = inverse_sigmoid(torch.ones_like(self.get_opacity) * 0.01)
        optimizable_tensors = self.replace_tensor_to_optimizer(opacities_new, "opacity")
        self._opacity = optimizable_tensors["opacity"]

    def reset_opacity_nonvisible(
        self, visibility_filters
    ):  ##Reset opacity for only non-visible gaussians
        opacities_new = inverse_sigmoid(torch.ones_like(self.get_opacity) * 0.4)

        for filter in visibility_filters:
            opacities_new[filter] = self.get_opacity[filter]
        optimizable_tensors = self.replace_tensor_to_optimizer(opacities_new, "opacity")
        self._opacity = optimizable_tensors["opacity"]

    def replace_tensor_to_optimizer(self, tensor, name):
        optimizable_tensors = {}
        for group in self.optimizer.param_groups:
            if group["name"] == name:
                stored_state = self.optimizer.state.get(group["params"][0], None)
                stored_state["exp_avg"] = torch.zeros_like(tensor)
                stored_state["exp_avg_sq"] = torch.zeros_like(tensor)

                del self.optimizer.state[group["params"][0]]
                group["params"][0] = nn.Parameter(tensor.requires_grad_(True))
                self.optimizer.state[group["params"][0]] = stored_state

                optimizable_tensors[group["name"]] = group["params"][0]
        return optimizable_tensors

    def _prune_optimizer(self, mask):
        optimizable_tensors = {}
        for group in self.optimizer.param_groups:
            stored_state = self.optimizer.state.get(group["params"][0], None)
            if stored_state is not None:
                stored_state["exp_avg"] = stored_state["exp_avg"][mask]
                stored_state["exp_avg_sq"] = stored_state["exp_avg_sq"][mask]

                del self.optimizer.state[group["params"][0]]
                group["params"][0] = nn.Parameter(
                    (group["params"][0][mask].requires_grad_(True))
                )
                self.optimizer.state[group["params"][0]] = stored_state

                optimizable_tensors[group["name"]] = group["params"][0]
            else:
                group["params"][0] = nn.Parameter(
                    group["params"][0][mask].requires_grad_(True)
                )
                optimizable_tensors[group["name"]] = group["params"][0]
        return optimizable_tensors

    def prune_points(self, mask):
        valid_points_mask = ~mask
        optimizable_tensors = self._prune_optimizer(valid_points_mask)

        self._xyz = optimizable_tensors["xyz"]
        self._features_dc = optimizable_tensors["f_dc"]
        self._features_rest = optimizable_tensors["f_rest"]
        self._opacity = optimizable_tensors["opacity"]
        self._scaling = optimizable_tensors["scaling"]
        self._rotation = optimizable_tensors["rotation"]
        self.normals   = self.normals[valid_points_mask]

        self.xyz_gradient_accum = self.xyz_gradient_accum[valid_points_mask]

        self.denom = self.denom[valid_points_mask]
        self.max_radii2D = self.max_radii2D[valid_points_mask]
        self.unique_kfIDs = self.unique_kfIDs[valid_points_mask.cpu()]
        self.n_obs = self.n_obs[valid_points_mask.cpu()]

    def cat_tensors_to_optimizer(self, tensors_dict):
        optimizable_tensors = {}
        for group in self.optimizer.param_groups:
            assert len(group["params"]) == 1
            extension_tensor = tensors_dict[group["name"]]
            stored_state = self.optimizer.state.get(group["params"][0], None)
            if stored_state is not None:
                stored_state["exp_avg"] = torch.cat(
                    (stored_state["exp_avg"], torch.zeros_like(extension_tensor)), dim=0
                )
                stored_state["exp_avg_sq"] = torch.cat(
                    (stored_state["exp_avg_sq"], torch.zeros_like(extension_tensor)),
                    dim=0,
                )

                del self.optimizer.state[group["params"][0]]
                group["params"][0] = nn.Parameter(
                    torch.cat(
                        (group["params"][0], extension_tensor), dim=0
                    ).requires_grad_(True)
                )
                self.optimizer.state[group["params"][0]] = stored_state

                optimizable_tensors[group["name"]] = group["params"][0]
            else:
                group["params"][0] = nn.Parameter(
                    torch.cat(
                        (group["params"][0], extension_tensor), dim=0
                    ).requires_grad_(True)
                )
                optimizable_tensors[group["name"]] = group["params"][0]

        return optimizable_tensors

    def densification_postfix(
        self,
        new_xyz,
        new_features_dc,
        new_features_rest,
        new_opacities,
        new_scaling,
        new_rotation,
        new_normals=None,
        new_kf_ids=None,
        new_n_obs=None,
    ):
        d = {
            "xyz": new_xyz,
            "f_dc": new_features_dc,
            "f_rest": new_features_rest,
            "opacity": new_opacities,
            "scaling": new_scaling,
            "rotation": new_rotation,
        }

        optimizable_tensors = self.cat_tensors_to_optimizer(d)
        self._xyz = optimizable_tensors["xyz"]
        self._features_dc = optimizable_tensors["f_dc"]
        self._features_rest = optimizable_tensors["f_rest"]
        self._opacity = optimizable_tensors["opacity"]
        self._scaling = optimizable_tensors["scaling"]
        self._rotation = optimizable_tensors["rotation"]
        if new_normals is not None:
            self.normals = torch.cat((self.normals,
                                      new_normals.detach()), dim=0)

        self.xyz_gradient_accum = torch.zeros((self.get_xyz.shape[0], 1), device="cuda")
        self.denom = torch.zeros((self.get_xyz.shape[0], 1), device="cuda")
        self.max_radii2D = torch.zeros((self.get_xyz.shape[0]), device="cuda")
        if new_kf_ids is not None:
            self.unique_kfIDs = torch.cat((self.unique_kfIDs, new_kf_ids)).int()
        if new_n_obs is not None:
            self.n_obs = torch.cat((self.n_obs, new_n_obs)).int()

    def densify_and_split(self, grads, grad_threshold, scene_extent, N=2):
        n_init_points = self.get_xyz.shape[0]
        # Extract points that satisfy the gradient condition
        padded_grad = torch.zeros((n_init_points), device="cuda")
        padded_grad[: grads.shape[0]] = grads.squeeze()
        selected_pts_mask = torch.where(padded_grad >= grad_threshold, True, False)
        selected_pts_mask = torch.logical_and(
            selected_pts_mask,
            torch.max(self.get_scaling, dim=1).values
            > self.percent_dense * scene_extent,
        )

        stds = self.get_scaling[selected_pts_mask].repeat(N, 1)
        means = torch.zeros((stds.size(0), 3), device="cuda")
        samples = torch.normal(mean=means, std=stds)
        rots = build_rotation(self._rotation[selected_pts_mask]).repeat(N, 1, 1)
        new_xyz = torch.bmm(rots, samples.unsqueeze(-1)).squeeze(-1) + self.get_xyz[
            selected_pts_mask
        ].repeat(N, 1)
        new_scaling = self.scaling_inverse_activation(
            self.get_scaling[selected_pts_mask].repeat(N, 1) / (0.8 * N)
        )
        new_rotation = self._rotation[selected_pts_mask].repeat(N, 1)
        new_features_dc = self._features_dc[selected_pts_mask].repeat(N, 1, 1)
        new_features_rest = self._features_rest[selected_pts_mask].repeat(N, 1, 1)
        new_opacity = self._opacity[selected_pts_mask].repeat(N, 1)
        new_normals = self.normals[selected_pts_mask].repeat(N, 1).detach()

        new_kf_id = self.unique_kfIDs[selected_pts_mask.cpu()].repeat(N)
        new_n_obs = self.n_obs[selected_pts_mask.cpu()].repeat(N)

        self.densification_postfix(
            new_xyz,
            new_features_dc,
            new_features_rest,
            new_opacity,
            new_scaling,
            new_rotation,
            new_normals,
            new_kf_ids=new_kf_id,
            new_n_obs=new_n_obs,
        )

        prune_filter = torch.cat(
            (
                selected_pts_mask,
                torch.zeros(N * selected_pts_mask.sum(), device="cuda", dtype=bool),
            )
        )

        self.prune_points(prune_filter)

    def densify_and_clone(self, grads, grad_threshold, scene_extent):
        # Extract points that satisfy the gradient condition
        selected_pts_mask = torch.where(
            torch.norm(grads, dim=-1) >= grad_threshold, True, False
        )
        selected_pts_mask = torch.logical_and(
            selected_pts_mask,
            torch.max(self.get_scaling, dim=1).values
            <= self.percent_dense * scene_extent,
        )

        new_xyz = self._xyz[selected_pts_mask]
        new_features_dc = self._features_dc[selected_pts_mask]
        new_features_rest = self._features_rest[selected_pts_mask]
        new_opacities = self._opacity[selected_pts_mask]
        new_scaling = self._scaling[selected_pts_mask]
        new_rotation = self._rotation[selected_pts_mask]
        new_normals = self.normals[selected_pts_mask]

        new_kf_id = self.unique_kfIDs[selected_pts_mask.cpu()]
        new_n_obs = self.n_obs[selected_pts_mask.cpu()]
        self.densification_postfix(
            new_xyz,
            new_features_dc,
            new_features_rest,
            new_opacities,
            new_scaling,
            new_rotation,
            new_normals,
            new_kf_ids=new_kf_id,
            new_n_obs=new_n_obs,
        )

    def densify_and_prune(self, max_grad, min_opacity, extent, max_screen_size):
        grads = self.xyz_gradient_accum / self.denom
        grads[grads.isnan()] = 0.0

        self.densify_and_clone(grads, max_grad, extent)
        self.densify_and_split(grads, max_grad, extent)

        prune_mask = torch.logical_and((self.get_opacity < min_opacity).squeeze(), (self.unique_kfIDs != self.unique_kfIDs.max()).cuda())
        if max_screen_size:
            big_points_vs = self.max_radii2D > max_screen_size
            big_points_ws = self.get_scaling.max(dim=1).values > 0.1 * extent

            prune_mask = torch.logical_or(
                torch.logical_or(prune_mask, big_points_vs), big_points_ws
            )
        self.prune_points(prune_mask)

    def add_densification_stats(self, viewspace_point_tensor, update_filter):
        self.xyz_gradient_accum[update_filter] += torch.norm(
            viewspace_point_tensor.grad[update_filter, :2], dim=-1, keepdim=True
        )
        self.denom[update_filter] += 1<|MERGE_RESOLUTION|>--- conflicted
+++ resolved
@@ -311,12 +311,7 @@
         t2 = time.perf_counter()
         
         # Get keys to add/remove from GPU
-<<<<<<< HEAD
-        to_add, to_remove = gvm.cull_and_diff_active_voxels(cam_info, keys_to_init)
-        print(f"current gaussians: {self._xyz.shape[0]}, compared to last frame: + {len(to_add)} / - {len(to_remove)}, total: {len(gvm.map)}")
-=======
         to_add, to_remove = gvm.cull_and_diff_active_voxels(cam_info, incoming_keys)
->>>>>>> 70d67d88
         
         t3 = time.perf_counter()
 
@@ -426,15 +421,6 @@
                    if 0 <= gvm.map[k].gpu_idx < N}
         
         drop_idx_tensor = torch.tensor(drop_idx, dtype=torch.long, device=self._xyz.device)
-<<<<<<< HEAD
-        xyz = self._xyz[drop_idx_tensor].cpu().numpy()    # (D,3)
-        f_dc = self._features_dc[drop_idx_tensor, :1, :].transpose(1, 2).contiguous().cpu().numpy()  # (D,C)
-        f_rest = self._features_rest[drop_idx_tensor].transpose(1, 2).contiguous().cpu().numpy()    # (D,…)
-        opacity = self._opacity[drop_idx_tensor].cpu().numpy()      # (D,1)
-        scaling = self._scaling[drop_idx_tensor].cpu().numpy()      # (D,3)
-        rot = self._rotation[drop_idx_tensor].cpu().numpy()      # (D,4)
-        normals = self.normals[drop_idx_tensor].cpu().numpy()      # (D,3)
-=======
         xyz = self._xyz[drop_idx_tensor].cpu().numpy() # (D,3)
         f_dc = self._features_dc[drop_idx_tensor, :1, :].transpose(1,2).contiguous().cpu().numpy() # (D,C)
         f_rest = self._features_rest[drop_idx_tensor].transpose(1,2).contiguous().cpu().numpy() # (D,…)
@@ -442,7 +428,6 @@
         scaling = self._scaling[drop_idx_tensor].cpu().numpy() # (D,3)
         rot = self._rotation[drop_idx_tensor].cpu().numpy() # (D,4)
         normals = self.normals[drop_idx_tensor].cpu().numpy() # (D,3)
->>>>>>> 70d67d88
 
         for i, idx in enumerate(drop_idx):
             key = idx2key[idx]
